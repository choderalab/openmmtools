--- conflicted
+++ resolved
@@ -19,30 +19,7 @@
 
 jobs:
   test:
-<<<<<<< HEAD
-    name: Test on ${{ matrix.cfg.os }}, Python ${{ matrix.cfg.python-version }}, OpenMM ${{ matrix.cfg.openmm }}, pymbar ${{ matrix.cfg.pymbar }}
-    runs-on: ${{ matrix.cfg.os }}
-    strategy:
-      fail-fast: false
-      matrix:
-        cfg:
-          - { os: macOS-latest,   python-version: '3.8',    openmm: latest,  pymbar: 3 }
-          - { os: windows-latest, python-version: '3.8.10', openmm: latest,  pymbar: 3 }
-          - { os: ubuntu-latest,  python-version: '3.8',    openmm: latest,  pymbar: 3 }
-          - { os: ubuntu-latest,  python-version: '3.9',    openmm: latest,  pymbar: 3 }
-          - { os: ubuntu-latest,  python-version: '3.8',    openmm: nightly, pymbar: 3 }
-          - { os: ubuntu-latest,  python-version: '3.10',   openmm: latest,  pymbar: 3 }
-          - { os: ubuntu-latest,  python-version: '3.8',    openmm: latest,  pymbar: 4 }
-          - { os: ubuntu-latest,  python-version: '3.10',   openmm: rc,      pymbar: 4 }
-
-    env:
-      OPENMM: ${{ matrix.cfg.openmm }}
-
-    steps:
-      - uses: actions/checkout@v3
-
-=======
-    name: ${{ matrix.os }}, py-${{ matrix.python-version }}, OpenMM-${{ matrix.openmm }}
+    name: ${{ matrix.os }}, py-${{ matrix.python-version }}, OpenMM-${{ matrix.openmm }}, pymbar-${{ matrix.pymbar-version }}
     runs-on: ${{ matrix.os }}
     strategy:
       fail-fast: false
@@ -50,6 +27,7 @@
         python-version: ["3.8", "3.9", "3.10"]
         openmm: ["7.7", "8.0"]
         os: [macOS-latest, ubuntu-latest, windows-latest]
+        pymbar-version: ["3", "4"]
         include:
           # Test openmm dev build on newest python + linux
           - openmm: "dev"
@@ -72,7 +50,6 @@
 
     steps:
       - uses: actions/checkout@v2
->>>>>>> fafd19ad
       - name: Additional info about the build
         shell: bash
         run: |
@@ -91,19 +68,8 @@
           extra-specs: |
             python==${{ matrix.python-version }}
             openmm==8.0.0dev3
+            pymbar==${{ matrix.pymbar-version }}
 
-<<<<<<< HEAD
-      - name: Update/check pymbar version
-        shell: bash -l {0}
-        run: |
-          conda install "pymbar =${{ matrix.cfg.pymbar }}" -c conda-forge -yq
-
-      - name: Install OpenMM RC
-        shell: bash -l {0}
-        if: matrix.cfg.openmm == 'rc'
-        run: |
-          conda install --yes -c conda-forge/label/openmm_rc openmm
-=======
       - name: Setup micromamba
         uses: mamba-org/provision-with-micromamba@main
         if: ${{ matrix.openmm != 'dev' }}
@@ -115,8 +81,8 @@
           extra-specs: |
             python==${{ matrix.python-version }}
             openmm==${{ matrix.openmm }}
->>>>>>> fafd19ad
-
+            pymbar==${{ matrix.pymbar-version }}
+            
       - name: Install package
         shell: bash -l {0}
         run: |
