--- conflicted
+++ resolved
@@ -2689,15 +2689,12 @@
     Parameters
     ----------
     constraints : optional, default=simtk.openmm.app.HBonds
-<<<<<<< HEAD
         Type of constraints to use.
     removeCMMotion : bool, optional, default=False
         If True, will remove center of mass motion periodically.
-=======
     hydrogenMass : unit, optional, default=None
         If set, will pass along a modified hydrogen mass for OpenMM to
         use mass repartitioning.
->>>>>>> f022a2d1
 
     Examples
     --------
@@ -2708,11 +2705,7 @@
 
     """
 
-<<<<<<< HEAD
-    def __init__(self, constraints=app.HBonds, removeCMMotion=False, **kwargs):
-=======
-    def __init__(self, constraints=app.HBonds, hydrogenMass=None, **kwargs):
->>>>>>> f022a2d1
+    def __init__(self, constraints=app.HBonds, removeCMMotion=False, hydrogenMass=None, **kwargs):
 
         TestSystem.__init__(self, **kwargs)
 
@@ -2720,11 +2713,7 @@
         crd_filename = get_data_filename("data/alanine-dipeptide-gbsa/alanine-dipeptide.crd")
 
         prmtop = app.AmberPrmtopFile(prmtop_filename)
-<<<<<<< HEAD
-        system = prmtop.createSystem(implicitSolvent=None, constraints=constraints, nonbondedCutoff=None, removeCMMotion=removeCMMotion)
-=======
-        system = prmtop.createSystem(implicitSolvent=None, constraints=constraints, nonbondedCutoff=None, hydrogenMass=hydrogenMass)
->>>>>>> f022a2d1
+        system = prmtop.createSystem(implicitSolvent=None, constraints=constraints, nonbondedCutoff=None, removeCMMotion=removeCMMotion, hydrogenMass=hydrogenMass)
 
         # Extract topology
         self.topology = prmtop.topology
@@ -2747,15 +2736,12 @@
     Parameters
     ----------
     constraints : optional, default=simtk.openmm.app.HBonds
-<<<<<<< HEAD
         Type of constraints to use.
     removeCMMotion : bool, optional, default=False
         If True, will remove center of mass motion periodically.
-=======
     hydrogenMass : unit, optional, default=None
         If set, will pass along a modified hydrogen mass for OpenMM to
         use mass repartitioning.
->>>>>>> f022a2d1
 
     Examples
     --------
@@ -2766,11 +2752,7 @@
 
     """
 
-<<<<<<< HEAD
-    def __init__(self, constraints=app.HBonds, removeCMMotion=False, **kwargs):
-=======
-    def __init__(self, constraints=app.HBonds, hydrogenMass=None, **kwargs):
->>>>>>> f022a2d1
+    def __init__(self, constraints=app.HBonds, removeCMMotion=False, hydrogenMass=None, **kwargs):
 
         TestSystem.__init__(self, **kwargs)
 
@@ -2779,11 +2761,7 @@
 
         # Initialize system.
         prmtop = app.AmberPrmtopFile(prmtop_filename)
-<<<<<<< HEAD
-        system = prmtop.createSystem(implicitSolvent=app.OBC1, constraints=constraints, nonbondedCutoff=None, removeCMMotion=removeCMMotion)
-=======
-        system = prmtop.createSystem(implicitSolvent=app.OBC1, constraints=constraints, nonbondedCutoff=None, hydrogenMass=hydrogenMass)
->>>>>>> f022a2d1
+        system = prmtop.createSystem(implicitSolvent=app.OBC1, constraints=constraints, nonbondedCutoff=None, removeCMMotion=removeCMMotion, hydrogenMass=hydrogenMass)
 
         # Extract topology
         self.topology = prmtop.topology
